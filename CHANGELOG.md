# Changelog

All notable changes to this project will be documented in this file.

The format is based on Keep a Changelog, and this project adheres to Semantic Versioning since version 1.0.0.

## Unreleased

### Added

- Add cover images for HSRA-25-032, HSRA-25-075

### Changed

<<<<<<< HEAD
- Convert single-item lists to paragraphs inside of table cells
=======
- Find ranges for numbered sublists: include "8 to 15." and "8 — 15." (emdash)
>>>>>>> e747272b

### Fixed

## [1.40.0] - 2023-12-16

### Added

- Add new command for downloading NOFOs with published times
- Add new command to count all section name lengths and subsection name lengths
- Add inline image for CDC-RFA-25-0061
- Add cover image for HRSA-25-019
- Add cover image for HHS-2025-ACF-ECD-TH-0106
- Add cover image for HSRA-25-071

### Changed

- Decompose instructions boxes that start with "Instructions for new nofo team"
- Made the import button more dynamic

### Fixed

- Loading gif also used on re-import page
- bug: since adding replace_links, replace_chars was not being applied

### Migrations

- Add one new coach ("Sara") and 1 new HRSA designer ("KieuMy")

## [1.39.0] - 2023-12-04

### Added

- Add loading state to 'import' pages with little galloping horse gif
  - Import doc files and import JSON files
- Add new command for downloading all 'print' audit events

### Changed

- Setting "Live" mode is only good for 5 minutes
  - After 5 minutes have gone by, it will revert to "Test" mode again

### Fixed

- Creating superusers from the terminal doesn't set the 'force_password_reset' flag
- Reduce horizontal hit area for radio buttons (was previously full-width)
- Link to NOFO in success message for JSON import
- Remove borders and left padding from `<fieldset>` elements by default

### Migrations

- Migrate some audit events with string values for "changed_fields" to valid JSON

## [1.38.0] - 2023-11-29

### Added

- Added ability to export and import NOFOs as JSON
  - Only superusers can do this!
- Add script to pull links from all non-archived NOFOs
- Add inline image for CDC-RFA-JG-25-0055
- New cover images for HRSA-25-036, HRSA-25-080
- Add dash (⁃) as bullet for all quadruple nested bullets

### Changed

- Cloned NOFO statuses automatically set to "draft", regardless of original status
- Condense Before You Begin page for NOFO: CDC-RFA-PS-25-0008
  - This will be a sole-source thing, but for now it's just for this one
- Tighter line-lengths for `<a>` tags in the application checklist table
  - Helps to visually distinguish several multi-line anchor tags in the same cell

### Removed

- Remove admin-only view to export all NOFO links
  - We used this once ever

### Fixed

- Replace "www.grants.gov/web/grants/search-grants.html" with "grants.gov/search-grants"
- Replace "www.grants.gov/web/grants/forms/sf-424-family.html" with "grants.gov/forms/forms-repository/sf-424-family"
- Replace "www.cdc.gov/grants/dictionary/index.html" with "www.cdc.gov/grants/dictionary/index.html"

## [1.37.0] - 2023-11-21

### Added

- 2 new HRSA designers, and 1 new Bloom Coach
- 2 new images, for HRSA-25-70, HRSA-25-76
- Support src="data:..." images in the NOFO Builder 🖼️
- Add "Heading level" `<select>` to subsection edit page
  - Remove Heading level hint text from Subsection name label
  - Remove "h2" from the options from heading level
    - H2s are for Sections, not Subsections

### Changed

- Make text in right hand callout box smaller if too many words
- Titles with 166 chars or more now get the smaller classname
- White table borders are now 3px instead of 2px
  - More emphasis on the line, basically

### Fixed

- Mention the name of the preceding subsection on the 'New subsection' page
- Do not bold paragraph in th that follows a strong
- Add 33% and 66% width classes
- Tables with no rows no longer crash the app

### Migrations

- "Stephanie V" instead of "Stephanie" for HRSA

## [1.36.0] - 2023-11-19

### Added

- 2 new HRSA designers, and 1 new Bloom Coach

### Migrations

- (Same) 2 new HRSA designers, and 1 new Bloom Coach

## [1.35.0] - 2023-11-18

### Added

- Added a new "migrate" step to migrate the database before deploying the app
  - migrate waits for the tests to pass
  - deploy waits for migrate to pass

### Changed

- Smallen the font size (even more) for NOFOs with very, very long titles (> 230 chars)
- Add bold font-weight to the first paragraph in a table heading

### Fixed

- Only deploy the app if the "test" job finishes successfully
  - Previously, it would always deploy

### Migrations

- Update some of the field descriptions on the NOFO object

## [1.34.0] - 2023-11-18

### Added

- Added (small) cover image for HRSA-25-026

### Changed

- Always show user permissions in the same order on the admin screens
- Force emails to lowercase when new users are created
- Automatically lowercase email addresses during login attempts

### Migrations

- Default "force reset password" field to True for new users

## [1.33.0] - 2023-11-18

### Added

- New alert box for NOFOs that have H7 headings
  - H7 headings need to be manually fixed in the PDF
- New column for the heading level in the nofo_edit view
  - Slight change to subsection_edit page to match new heading tag styling
- Add image for CDC 0047
  - Add alt image for CDC 0047
- Automatically assign all new PEPFAR NOFOs to cdc-pepfar.jpg

### Changed

- Smallen the font size (again) for NOFOs with very long titles (> 170 chars)

### Fixed

- Preserve bookmark targets that have been getting stripped out
- Convert literal asterisks to `&ast;` inside of HTML PARAGRAPHS in table cells
  - We did this for lists already but paragraphs need the same treatment
- Criteria tables with a page break or table in front of them should also be full-width

## [1.32.0] - 2023-11-09

### Changed

- Autodeploys from GH Actions

## [1.31.0] - 2023-11-08

### Added

- Add new view to verify individual external URL responses
- Add button to copy list of broken links on nofo_edit page
- Add new coaches and designers
  - Remove a couple of retired coaches
- Add audit events for printing, importing or reimporting a NOFO

### Changed

- Un-bold paragraphs in table headings
  - Means that multi-line table headings are unbolded by default
- Remove stroke on CDC logo svg
- Add CSS class to add bullets to lists
- "Adam 👀" is now "Ready for QA"
  - We are cleaning up our act, to my enormous disappointment
- Change the string values for the cover image names

### Fixed

- H7 elements are properly recognized as subsections
- Add migration to fix previous "PRINT..." audit events that were not JSON formatted
- Convert literal asterisks to `&ast;` inside of HTML lists in table cells
- More left padding on callout box lists that are NOT in the right hand column
- More specific CSS selector for application table divs
- Application list checkbox cells that are not sublists have bottom borders
- "Adam 👀" status needs yellow highlight background

## [1.30.0] - 2023-10-28

### Added

- Convert 'Heading 7' styles from Word
- Add cover image for CDC-RFA-DD-25-0157
- Add cover image for CDC-RFA-DP-25-0024
- Add cover image for HRSA-25-068
- Add cover image for HRSA-25-025
- Add cover image for HRSA-25-027

### Changed

- Allow users to remove subagency and subagency 2
- HRSA tagline is now HRSA blue!
- Show subagency under the logo on the small image page, not subagency 2
  - For HRSA, show the agency, not the subagency
- Reimporting a NOFO that already has a cover image won't replace the image
- Change heading links on NOFO view page
- "Other required forms" and "attachments" are sublist headings in application table

### Fixed

- Restructure HTML in the Application Checklists for better styling
  - Previously, I was using a CSS hack because I didn't have enough elements to style
- 'Criterion' tables are always small
- Find ranges for numbered sublists
  - Match for "8-15.", "8 - 15.", "8 through 15."
  - Remove the border under "Attachments"
- ids inserted using markdown attributes should not show up as 'broken links'
- Added more known styles for the mammoth style map

## [1.29.0] - 2023-10-19

### Added

- Ignore single-celled tables that include the phrase "-specific instructions"
  - These are new instructions boxes
- Add cover image for CDC-RFA-DP-25-0012

### Changed

- Add "TEST" to the audit event for a printed NOFO if we are in test mode

### Fixed

- Add broken bookmark links to alert box
  - Add styling for broken bookmark links
- Update DocRaptor env var
- Fix CDC logo text for all backgrounds in portrait mode
- Hide "alt text" row when cover style is text only
- Manually return a 500 response when an exception is raised by requests lib

## [1.28.0] - 2023-10-11

### Added

- Link in the footer to CHANGELOG so latest changes are visible
- Manually add audit event when printing a NOFO
- Add image for HRSA-25-67
- Add image for HRSA-25-63
- Add default column widths for application checklist
  - Col 1: 45%, col 2: 40%, col 3: 15%
- Add link to submit a support ticket for HRSA users
- Add cover_image and cover_image_alt_text fields
  - If there is a cover image, then the 'alt text' field shows up on nofo_edit page

### Changed

- Use Firefox user agent for the "check links" page
- Essential change to favicon
- Change CDC blue to `0057b7` instead of `005eaa`
- Tables with "Criterion" header are table--small

### Fixed

- Fixed: Wrap all text that says "de minimis" with `<em>` tags
- Show order number of subsection with no name in alert boxes for broken links
- Case-insensitive match when looking for hrefs to convert to new header ids
- Preserve line breaks in table heading cells
- Add missing svg images from USWDS

## [1.27.0] - 2023-10-03

### Added

- Highlight improperly nested headings on the "nofo_edit" page
  - Test for:
    - Consecutive headings at the same level, no text between
    - Consecutive headings where second is larger, no text between
    - Subsequent headings that skip levels, with text between
  - Color them red, add a light red background, add a tooltip with error message
- Highlight broken links on the "nofo_edit" page
  - Color them red, add a light red background, add a tooltip
- Add little "copy" icon button that copies ids to the clipboard
  - For section ids
  - For subsection ids
  - Add "#" to beginning of ids
- Add uswds JavaScript files to the base theme file (not the NOFO theme file)
  - The motivation for this is so that we can get tooltips to work
- Add a group filter ("Bloom/All") for Bloom users on NOFO index

### Changed

- Added "re-import to fix" instruction to alert boxes
- No bueno was not bueno
- Add default width classes to markdown tables with 3,4,5 cols
- Updated column headers on NOFO index table
- "Top" link on nofo_edit page is always visible
  - Appearing and disappearing was causing issues
- Rename "NOFO data" to "Basic information"
- Remove "Basic information" from "Step 1"
- More if/else logic to support 2 application dates 😖

### Fixed

- Fix outline for back link on nofo_edit page
- Reduce left-hand spacing for bullets in callout boxes
- Make sure large tables have full-width table styles applied

## [1.26.0] - 2023-09-13

### Added

- count_updates script can optionally show user ids for individual nofos
- Add "archived" field to NOFOs
  - Don't show archived NOFOs on NOFO list page
  - Add warning banner for archived NOFOs to "view" and "edit" pages
  - Deleting NOFOs now just archives them
  - Archived NOFOs can only be seen by Bloom users

### Changed

- Try to keep callout boxes all on one page
  - Increase right padding for callout boxes
  - Move them up
  - Reduce vertical padding
- Uniform link colours matching the USWDS
- Accept numbered sublists in application checklist

### Fixed

- "Logout" link was broken, so it's fixed
- "Preview" link in markdown editor has "USA Blue" link text
- Specify exact Python version in Dockerfile
- Fix 2 broken cover images
- preserve_heading_links function now accounts for multiple links preceding headings
- Fix for heading links where the HTML id includes an ampersand

## [1.25.0] - 2023-08-27

### Added

- Add 'section_detail' page to add and remove subsections
  - 'section_detail' page must be manually visited for now
- Added mailto link to the 400 page
- Add cover image for "cdc-eh-25-011"
- Add cover image for "rfa-ce-25-149"
- Add a command line function can return all edits per nofo or for all nofos
- Sections called "Modifications" should also not have a cover page

### Changed

- Updated most of the libraries:
  - Can't update markdown past 3.5 because of martor
  - Can't update django past 5.0.8 because of django-easy-audit
- Change the floating header on NOFO edit page
  - Print buttons float now
  - Added "add or remove subsections"
  - Better little icon for the "top" button
- Changed URL patterns for subsections (include the section id as well)
- Very small update on "Before you begin" page
- Smallen cover page title if longer and there is an image
- Use svg arrows for the back links, not unicode arrows

### Fixed

- Automatic Endnotes "h1" heading would mess up documents where h2s are the highest heading level
- Fix an if condition that was broken for callout boxes
- Make sure footnote/endnote in-text refs are <sup>-wrapped
  - This means that footnote will work for callout boxes and on the "edit" page
- Smaller list number sizes for endnotes

## [1.24.0] - 2023-08-09

### Added

### Changed

- Accept NOFOs with H2s as the highest-level heading
  - No longer demote headings in these NOFO documents
- Replace weird unicodes in the application table checklist on import
  - No longer have a list of acceptable substitutes in "replace_unicode_with_icon.py"
- Fix reading order for right col callout boxes
- Default cover page for HRSA NOFOs now the text theme
- Reimporting a nofo changes all the "Nofo data" as well
  - Set the nofo.title as well
  - Re-importing redirects to edit page, not index page
- Remove tables that start with the phrase: "Instructions for NOFO Writers:"
- Add "br" after 'Have questions?'
- Put subsection 'other actions' into a little accordion box
  - We don't want people to click them accidentally

### Fixed

- Make sure "preserve_links_in_headings" finds all links in headings
- Fix for erroneously replacing heading IDs which were subsets of other ids
- Preserve existing links to table headings when importing documents
- Fix for "preserve_table_headings": also include empty links preceding headings
- Remove empty "absolute--right-col" wrapper for sections that don't need it
- One more format fix for the "Have questions?" callout box
- Preserve 'endnotes' as well, not just 'footnotes'
  - Make sure that endnotes get `<sup>`-wrapped as well
- Make sure that inline CSS makes it in properly

## [1.23.0] - 2023-07-26

### Added

- Add a user-visible route to delete a subsection
- Filter the available THEMES by a user's group
- Filter the available NOFO DESIGNERS by a user's group
- Admins can now clone a NOFO
- Show last login time for user accounts on admin screen
- Add the error reporting form to the 500 page
- Add JS file to sort the nofo index table
  - Added a comment in the pyptoject.toml file about it

### Changed

- Redirect logged-in users from the homepage to the index page
- Import look for heading/broken links that look like `#_`
  - "preserve_heading_links" function more inclusive about what ids it preserves
  - "find_broken_links" function more inclusive about what ids it preserves
- Disabled input for subsections with no subsection name
- Broken internal links widget works properly now
- Footnote ids are preserved during initial HTML import for DOCX files
- Remove "Group" from Nofo index page for non-bloom users

### Fixed

- When replacing IDs in our "preserve_heading_ids" method on import, find and replace for old links
- Add more stylemaps to my mammoth import config
- Deleting a NOFO is chill now (no 404 error)
- Solve layout bug where buttons next to each other wouldn't be rounded
- Add empty value to nofo designers
- Fixed permissions issue with viewing subsections
- Migrate old nofo.designer value in previously published nofos
- Application checklist boxes become umlauts sometimes
- Remove Normal_0 style map

## [1.22.0] - 2023-07-12

### Added

- Add "group" to NOFOs (represents the OpDiv the NOFO is associated with)
- Add "group" to users (represents the OpDiv that the user comes from)

### Changed

- Update Python version to 3.11.9
- Allow 'bloom' users to change a NOFO's group
- Add read-only group to user table
- Add read-only group to nofo index table and nofo edit page
- Set NOFO group to user's group during import
- Non-bloom users can only see NOFOs from their group

### Fixed

- Revert mammoth style maps for bullets
  - Mammoth actually converts them properly, so I am ignoring ListParagraphs explicitly
- Always return the first subsection by order in the nofo template
- Remove GroupAccessObjectMixin from the Detail view to allow for printing (we have other restrictions on that one)
- Remove "start_server.sh" file to resolve Dockerfile warning

## [1.21.0] - 2023-06-26

### Added

- Major release: Uploading .docx files are (mostly) equivalent to the .html imports
- Add admin-only route to export all external links from a NOFO
- Add CSS class for light blue table backgrounds (previously this was an inline fix)
- Add new theme: CMS blue
  - Works in no-text mode or hero image mode
- Reconstruct footnotes for the .docx imports
- Added "filename" field to store filename along with the NOFO

### Changed

- Do not remove headers from tables with a rowspan other than one
- Clean up table output in markdown conversion
  - Pretty print the HTML and remove classnames when table HTML is used
- More style maps added based on an early version of HHS-2026-ACL-AOD-DDUC
- Ignore "FootnoteReference" warning messages when importing .docx files
  - There is currently no way to build style maps for these
- Insert a "next page" link before the running header nav
  - Hopefully this allows screenreader users to avoid that focus trap
  - Update: removed this

### Fixed

- Change on-screen text around file importing to refer to .docx files before .html
- Wrap soup in a body tag if there isn't one.
- Remove classes in HTML uls and ols
- Catch broken links that look like "about:blank"
- Add endnotes header to the .docx files as well
  - Do not add an Endnotes header if one already exists
- Fix asterisks causing unintentional italics
- Do not swap out icons if table cells contain multiple instances
- Fix for weird lists that look like this: `<ul><li><ul><li><ul><li><ul><li>Item</li></ul></li></ul></li></ul></li></ul>`
  - We were seeing them in docx imports
- Add tbody tags to tables imported from .docx files
  - Previously all the cells became `<th>` elements, in a huge `<thead>` (with no tbody)
- Unwrap empty `<sup>` tags, which are lying around in Word exports for some reason
  - Also unwrap empty `<em>` tags
- Broken heading/bookmark links from docx files show up on the edit page
- Bookmark links followed by a paragraph are preserved
  - Add classes for bookmark levels
- Heading links for docx documents are preserved
- Alt text for the CMS logo is fixed
- White logo for the CMS logo shows up in browser PDF readers
- If consecutive lists don't have classnames, do not join them.
- Add a fix for callout boxes imported from .docx files

## [1.20.0] - 2023-05-20

### Added

- Allow .docx imports
  - Using a library called mammoth to covert .docx files to HTML
  - Created a new constance-configurable variable called "strict mode" for .docx imports
  - Added a list of known styles for the mammoth style map
- Add a Prince role mapping to the CSS theme
  - Basically, we are mapping `div[role="heading"]` to a paragraph tag
- Add information on creating users to the README
- Try adding a bookmark heading level 7

### Changed

- Use PNG logos for ASPR on cover page
- Consolidate the coach and designer onto the same page
- Strikeout & disable print buttons on localhost
- Colour changes for the ASPR theme
- Updated README with improved setup instructions

### Fixed

- Better new CDC logo

## [1.19.0] - 2023-04-25

### Added

- Add "superuser status" to the users add + edit page
- Add thin icons now that somebody has asked for them
  - Only visible for NOFOs using the ACF theme
- Added new button group for "View PDF | View HTML | Download PDF"
- Allow images as background of section pages
  - Don't actually add the image in CSS, we will do that using inline CSS for now
- Wrap all text that says "de minimis" with `<em>` tags
- Cover image for CDC-RFA-DP-24-0025
- Add section page background images for 0025
  - Add black and white images to test
- Add new CDC logo

### Changed

- Harmonize the page-break-befores and make them searchable
  - page-break-after
  - column-break-before
  - column-break-after
- Change the header nav
  - Add a link to the admin backend for the NOFO for superusers
  - Remove the "Logout" link which nobody uses

### Fixed

- Menu doesn't disappear until ~680px now, not 1024px like before
- Application checklist borders weren't computing properly for ballot boxes, hmmm
- Unwrap "empty" spans instead of decomposing them
  - Spaces were getting missed sometimes, now they aren't
- "combine multiple links" function now joins 3 or more links in a row if needed
  - previously, it would only join 2 at a time

## [1.18.0] - 2023-04-08

### Added

- Added section ids to the table captions on hover in edit mode
- Nested lists now work with ols as well as uls
  - Supports intermixing them as well (eg: ul, ol, ul)
  - nested ols use "a,b,c" instead of "1,2,3"
  - double-nested ols use "i,ii,iii"
    - also include new ol styling on edit pages
- Add "align-top"/"align-bottom" classes for table headings and cells
- Added new styling for "page-break-after|before" elements in edit view

### Changed

- Longer timeout time in gunicorn
- Changed NOFO number for ACF 0039
- Lengthen final list items that don't need the avoid-page-break class to 85 chars

### Fixed

- Removed a bunch of custom CSS rules now that we have NOFO-specific CSS
- Checklist icons are usually "◻" (medium square) but sometimes "☐" (ballot box)
- Solve weird page break bug affecting section 4 headings
- "Get Ready" in nav to match the section title (uppercase "R")
- Smaller padding for v v big table in ACL 0029

## [1.17.0] - 2023-03-29

### Added

- New theme: ASPR (white)
  - Removed the blue theme because we don't need it

### Changed

- Remove all nbsps on import, rather than piecemeal
- Only newline `<strong>` tags in right column callout boxes
- Add "page-break-before: avoid" to short final list items
- Bigger CMS logo
- Swap out `<img>` logos for `<svg>` logos
  - ACF
  - ACL
  - ASPR
  - CDC
  - CMS
  - HHS
  - HRSA
  - IHS
- Swap out the alert `<img>` for an `<svg>` on the HRSA 14 cover

### Fixed

- Add subsection order number to page title if there is no subsection name
- Update the date on the little callout box for HRSA 14
- Move the CMS logo down so that it aligns better with text baseline on cover page
- Clean up cover page for ACF medium image
- Show the right heading level for callout boxes with headings
- Never show "Contacts and support" sublinks in ToC, no matter the capitalization

## [1.16.0] - 2023-03-25

### Added

- Added cover image for HHS-2024-ACF-ACYF-EV-0039
- Added (back) the little callout box for HRSA 14

### Changed

- Use "Write" in the running nav for section 3 if the section name inclues "Write"
- Change ACL line-height to 1.4
- Bigger logo for CDC all-text
- Use SVG icons instead of img icons for table of contents
  - Finally, I can get rid of all those hardcoded images
- H7 'headings' in ACF are now 13pt
- Slightly less padding on the main NOFO index page table
- Remove the name of the subagency from the CMS cover page
- Default to text covers for ACF and ACL
- Default to standard icons for ACL
  - Also hide the edit link
- Smaller h1 font size for HHS-2024-ACF-ACYF-EV-0039

### Fixed

- The check for Basic information headings is more robust
- Handle HTML in strings for the wrap_text_before_colon_in_strong function
- Remove static_icon function and all static images associated with it
- Shipped a fix for NBSP tags in headings
- Properly tag the TOC and TOCI after seeing some error logs

## [1.15.0] - 2023-03-09

### Added

- Add utility classes for table rows
- Edit links float now for improved clickability
- New "icon style" attribute for NOFOs

### Changed

- New default image for the preview NOFOs
- Double default timeout to 59 seconds
- Allow markdown content in taglines
- Ensmallen the H5 and H6 headings for the CMS theme
- Use <svg> icons instead of <img>s in section cover pages

### Fixed

- Rename folder for CDC-RFA-EH24-0044
- Smaller h1 on the title page if the title is too long
- All sections should trigger a page break before
- Stop sequential tables eating each other
- Remove 65% width for criteria tables
- Use official version of martor, no longer relying on a forked version
- Add pale blue background to CMS medium cover header
- Small CSS tweak to avoid orphan on HHS-2024-ACF-OPRE-YE-0195
- Fix double backslashes in table cells on import
- Application table fixes
  - Better understanding of when a cell is in a sublist
  - CSS is more precise

## [1.14.0] - 2023-03-08

### Added

- Add "page-break-before" class on import to 3 subsections:
  - "eligibility", "program description", and "application checklist"
- Add "designer" field to Nofo object
- Add "created" field to Nofo object
  - Updates whenever the Nofo is changed or its (sub)sections
- Show Nofo number on the "title" page
- Added another one-off: a callout box to the cover page of HRSA 014
- Cover image for CMS-1W1-24-001

### Changed

- Tag the table of contents list as a TOC
- Replace "before you begin" icon with SVG, not image
- Hide BYB Adobe Reader callout box on ACL 0025
- Nofo listing table on the main page
  - Show Coach and Designer
  - Show "Updated" instead of "Created"
  - Flip the "Edit" and "View" links
- Only show NOFO last updated times in table if they were updated today
- Remove ACF blue theme, since it is not allowed right now
- Rename "Medium image" to "Small image" for cover page options
- Light Blue icon for HRSA blue theme on ByB page

### Fixed

- Pencil icon SVG should show up for "write" or "prepare"
- Adjustments to fit the table of contents on one page
- Absolutely position checkbox svg to emulate bullets
- HRSA section pages now have white icons again
- Headings in first row of HTML tables (not markdown) have proper CSS styling
  - Borders are back!
- Links in table headings (what) should be currentColor
- Sort nofo table by last updated
  - Limit first column to 25% width otherwise it's ugly
- Smaller H6 size for ACF
- Allow importing Nofos with <a> tags with no href
- Fix adjusting icons in the ToC for the ACF default theme

## [1.13.0] - 2023-03-01

### Added

- It is now possible to switch between "Test" and "live" from the UI
- Cover image for CDC-RFA-EH-24-0044
- Add `<strong>` tags to classes with `font-size: 700` on import
  - skip table headings, and large font classes, but otherwise strong ’em up
- Add ids to page headings for table of contents and before you begin
- Added a new class for ACF white callout boxes (applied manually)
- Added link from subsection edit page to admin page and vice versa
  - Only for superusers
- Add class to empty table rows
- Add "Appendicies" to list of headings without section pages
- Add HRSA blue border svg images

### Changed

- For ACF Nofos, move the "Adobe Reader" annoucement to the Before you Begin page
  - For all Nofos except HRSA
- Two more href patterns for the "broken links" widget: "/" links and google docs domains
- Extra margin above running footer

### Fixed

- Add custom classnames to callout box subsections
- Fixed imports when font sizes contain decimal pt sizes
- Hotfix: CSS update for moving table of contents up in 1 Nofo
- Shaved off the fill on the checkbox SVG which was fatter than the others

## [1.12.0] - 2023-02-26

### Added

- Add link checker to looks for bad external links
  - Add button to the NOFO edit page for the broken link checker
- Add 'print' button to NOFO edit view
- Text only cover page for HRSA light theme
- Add new NOFO field: icon_path
  - Can be used to change ToC colour
- Added inline images for HRSA 016

### Changed

- Allow for importing tables with colspans or rowspans
  - (They will just be rendered as HTML rather than markdown)
- Change the azure callout boxes to grey in ORR theme
- Show NOFOs that have not been published as the default view
- No red tagline in ORR theme
- Return error messages to users for 400-level errors

### Fixed

- Fix application checklist styles for HRSA
- When section 3 said "prepare" instead of "write", the icon didn't show up
- FIXED: martor’s busted markdown link regex
  - https://github.com/pcraig3/django-markdown-editor/commit/9d78dd0bab9a4bfebcc4841794f6f5d54ad6d91a
- "Border" icons rather than "filled" for ORR theme
- Solid cover background for ORR theme
- Indent application checklists in portrait mode

## [1.11.0] - 2023-02-16

### Added

- Added ACL theme
  - With all-text cover
- Added HTML id to the headers
  - also a little 'copy' button
- Add new NOFO status: "In review"
  - In review NOFOs can’t be edited

### Changed

- Change cover image folder for NOFO whose number changed
- Hide header column configuration options for portrait NOFOs
- Change IHS tagline to blue
- Change small headings to black
- Group the themes together in the theme select widget

### Fixed

- Text only cover page: application date does not break line
- IHS logo smaller than HHS logo
- IHS smaller headings are Arial Bold
- Fix top white bar for CDC blue theme
  - Fix top white bar for CDC blue theme (hero)

## [1.10.0] - 2023-02-13

### Added

- Allow importing docs here callout boxes are not followed by headings
- Add numbers to empty sections in the edit view
- Add callout box indicator in edit view
- Callout box indicator to individual subsection edit view
- Add IHS theme (white)
  - With big text cover page
- Add visual indicator to the NOFO edit page for page/column breaks

### Changed

- Add white band to cover page DOP theme heading
- Allow for colspan header rows with blue backgrounds
- We can give tables classes and they keep them

### Fixed

- Longer width for subsection cover page in-section nav links

## [1.9.0] - 2023-02-12

### Added

- Create get_logo function so that logic for returning logos is contained
  - Get it to work for HRSA and ACF
- Added ACF white theme
- Added "big text cover" versions for ACF in both colours
- Cover for CDC-RFA-TU24-0137
- New form to add spaces in the order of a section
- Generate ID automatically when generating a new subsection with a name
- Really bad last-minute fixes for the CDC DOP NOFOs

### Changed

- Kind of new theme: CDC Portrait DOP with a dark teal colour
- Changes to big-text covers
  - Don't break line for (sub)agency
  - Unbold the Opportunity number
  - More top padding
- Blue tagline for ACF
- Application checklist for ACF
- Preserve "start" attribute in ols on import
- Changed name of the Django Admin area
- No name needed to create new subsections now
- Show NOFO number in the admin next to the sections, to make navigation easier
- Less weight "opportunity number" on cover pages

### Fixed

- Add scroll-margin-top to header cells on NOFO edit page
- Mostly fixed the neglected ACF theme
- Fix the landscape medium image cover for CDC
- Hide sub-bullets for 'Contacts and Support'
- Nudge header nav for section headers down a bit
- Allow "start" attribute in markdown so lists don't always have to start at 1
- Show subsections in admin ordered by the "order" property

## [1.8.0] - 2023-02-08

### Added

- Added an "avoid column break" value to subsections
- Added a little alert box on the edit nofo page to list broken links
  - A broken link has an href that starts with "#h." or "#id."

### Changed

- Removed Yes/No column CSS
- Combine <a> tags on import if they are consecutive and have the same href

### Fixed

- Add white line to the cover page for medium image landscape theme CDC
- Adding page breaks to headings overrides other CSS rules we might have

## [1.7.0] - 2023-02-07

### Added

- New theme: CDC Landscape DOP with a dark teal colour
- Cover images for CDC-RFA-CE-24-0068, CDC-RFA-CE-24-0120
- Add "References" to section titles that don't need section page
- Added utility width classes we can use for table headings

### Changed

- 65% first-column width for all tables after "Criteria" in Step 4
- Keep "Table: " in table captions
- Remove grey top border over tables in landscape mode
- Hardcode "Yes/No" table headers to 17% width
- Stop merit paragraphs from flowing into a new column

### Fixed

- Remove blue line from the cover page for Hero image landscape CDC

## [1.6.0] - 2023-02-06

### Added

- Added Subagency2
- Add classnames to subsection headers arbitrarily
  - In the UI, we allow page-breaks, column-breaks, or None
- Add visual indicators for page breaks and column breaks
  - Only apply page/column break rules for "@media screen"

### Changed

- Darker table borders
- Smaller vertical padding on header in portrait cover page
- Tables with captions all have bolded captions and a line on top
- Empty tables are 100% still and have 25px height rows
- Pale blue background on cover page footer in landscape mode
  - Still on cover page header in portrait mode
- Tables which are 4 columns or over will now always be large, even if they are empty
- Remove single column layout for Step 4
  - But make sure "criteria" tables are col-span: all
- In landscape mode, small tables without captions are 100% width

### Fixed

- Add HTML ids and classes to callout box headers
- Un-indent application checklist table cells with links in them
- Small tables with captions don't need col-span: all
- Single asterisks in table cells now escaped automatically

## [1.5.0] - 2023-02-05

### Added

- Find for metadata tags in the imported doc, add to meta tags

### Fixed

- Preserve p tags in imported table cells with more than 1 child
- CDC landscape medium image is normal again

## [1.4.0] - 2023-02-05

### Added

- Add 'white' and 'blue' variant of CDC logo
- Cover image for 0016
- Allow for checklists in tables (wow amazing)
- Added a "column-break-before|after" templatetag for landscape

### Changed

- Remove HHS logo from CDC medium image cover page
  - Stretch image across the page, so it is left aligned.
- HTML in imported tables now leaves p tags if the cell has ul/ol elements
- Return nofos by most recently created
- Change "page-break-after|before" paragraphs into hrs like Google does
- Add nofo.number to icon picking logic

### Fixed

- Use right colours for the CDC portrait medium image cover
- Links in table cells with icons
- Links in callout boxes are preserved
- Reimporting a NOFO re-calculates heading IDs
- Strip messy spans and NBSPs in tables on import
- Center cover images
- Allow saving content for callout boxes in the UI editor

## [1.3.1] - 2023-02-01

### Added

- Added images for next 3 NOFO covers

### Changed

- Refactor the templatetag for returning icons
  - Moved the logic out of the template and into the templatetag function

### Fixed

- Small fixes to wording of "Before you begin" page
  - Push down icon on "Before you begin" page to match other icons
- Strip weird whitespace from NOFO headers on import
- Creating HTML ids for sections and subsections is now atomic
  - This should stop empty HTML ids making it through

## [1.3.0] - 2023-01-31

### Added

- Add CMS theme (portrait + white + icons)

### Changed

- Standardize Opdiv + Agency + Subagency rules for cover page and basic info

### Fixed

- Say "SAM.gov" on Before you Begin page (not "Sam.gov")
- Remove col-span rules (CDC landscape) that no one asked for

## [1.2.0] - 2023-01-30

### Added

- Added "add_section_page" attribute to sections
  - Sections without section pages are not in the ToC and don't have custom section title pages
  - Add "no section page" sections to ToC
- Add Endnotes to the imported HTML
  - Decided to manually fix the weird endnotes
- Add success alert that links back to the edited subsection

### Changed

- Add new HRSA blue colour and swap it in as main theme colour
- Add new HRSA red colour for accent colour
- Top breaking pages on h3s
  - Allow H3s to be manually page broken

### Fixed

- Use Helvetica Condensed for the header and footer of HRSA theme
- Use the right icon colour for HRSA theme Before you Begin page
- Remove tagline when not needed
- Adjust tables with new HRSA colour
- Callout box alternative colours for HRSA

## [1.1.0] - 2023-01-24

### Added

- CDC portrait theme
  - Add blue and white variants
- Right column for callout boxes in portrait
- Split text for apply-by date on cover page
- Add "status" key to NOFOs
  - Status is now shown on NOFO index rather than coach
- Paragraph elements containing "page-break-before" function as manual page breaks
  - also: paragraph elements containing "page-break-after" function as manual page breaks
- Add page break checkbox to subsection headings
- Handle inline images
  - Add HRSA 017 images to the repo
- Add a way to change settings from the Django admin
  - Add a link to toggle this

### Changed

- Bumped heading levels to be closer to the USWDS
  - changed heading colours
- Added page breaks for h3s
- Add colspan: all to headings after the 'purpose' heading
- Remove "coach" from import flow, since we aren't using it
- Add 10px margin for p tags that follow p tags
- A bunch of last minute changes to heading sizes for the 0139
- Turned off "test" mode for printing
- Move callout boxes in right margin until after "Basic information"
  - Change h5 callout box titles to h4
- Remove grey top bar from tables in portrait

### Fixed

- Don't accept markdown files in the import anymore
- Fix: Don't add empty 'class' attribute to headings
- Fix: remove Google tracking information from URLs

## [1.0.0] - 2023-01-22

- First NOFO published! (not true in the end)

### Fixed

- Strip empty HTML tags so that NOFOs don't blow up on import

## [0.0.16] - 2023-01-19

### Added

- New combined CDC and HHS logo
  - Dropped the footer logo
- Callout box for the in-PDF nav instructions
  - Add PDF svg icon
- Alternate callout-box style
- Icons are revamped
  - Now all svgs are in the colour they will end up being displayed as

### Changed

- Fixed the border above tables, reduced spacing underneath
- Use NOFO title for PDF title
- Change body heading sizes to match typescale
  - Larger for h3, h4, h5
- CDC white theme uses vibrant blue everywhere in place of dark blue
- Even in the white theme, the "hero" cover page uses blue background and white text
- Use 50% width for section 4 (other than tables)
  - Same with "Before you begin" page
- Tables with 3 cols are "large", and have grey top bar
  - Before it was only for tables with captions
- Clean up header nav colours
- Standardize heading colours
- Underline page numbers in table of contents
- Increase space after lists
- Reduce footer padding: move it on top to separate footer from page content
- Prefer filling in column over balancing them

### Fixed

- Show arrow svgs on bolded li elements in table cells
- Contacts and support section is not a step
- Fix: Headings have less top spacing if they follow another heading

## [0.0.15] - 2023-01-17

### Added

- Added hero image cover style
  - Added new field to nofo: 'cover'
  - Built white and blue themes for CDC
  - HRSA theme needs review

### Changed

- Choose cover image based on directory path matching nofo number

### Fixed

- Reduce list left padding
- Callout box headings are h5s

## [0.0.14] - 2023-01-16

### Added

- Solve for nested lists during HTML import

### Changed

- Section 4 is now 1 column since it was too challenging
- Tables are now only large based on columns, not rows
- Table captions only if preceding text starts with "Table: "
  - Also add a horizontal bar above tables with captions
- Reduce spacing under headings
- Increase spacing under tables

### Fixed

- Fix: Application table styling for CDC 'light' theme
  - Also general table headings in 'light' theme

## [0.0.13] - 2023-01-15

### Added

- Solve for nested lists during HTML import

### Changed

- Shrink vertical margins of list items
- Larger left-padding for lists
  - Shrink vertical margins of lists themselves to match list items
- Slightly lessen table cell padding

## [0.0.12] - 2023-01-13

### Added

- Add new coach: Julie

### Fixed

- Fix: duplicate ids for headers being generated
- Fix: Run NOFO output through HTML validation
- Fix: Internal links broke (eg, Questions callout box)
- Fix: Subsection editing borken

## [0.0.11] - 2023-01-12

### Changed

- Use `pt` sizing for all font-sizes, which means a bunch of things shifted around

## [0.0.10] - 2023-01-11

### Added

- Added icon to Before you begin page
  - Before you begin page is in the table of contents

### Changed

- Smallen the font-size partout
  - Tables are even smaller
- New image for the cover page

### Fixed

- CSS for the application table makes it look like a sublist

## [0.0.9] - 2023-01-10

### Added

- Guess the opdiv, agency, subagency
- Add tagline and subagency to NOFO
  - No body text under the "Basic information" subsection is displayed
- Single cell tables become callout boxes
  - Add questions callout box with icon

### Changed

- Move callout boxes after the summary

### Fixed

- Fixed extra spaces that were showing up in links

## [0.0.8] - 2023-01-09

### Changed

- Watermark the image we're using so we don't publish it accidentally
- Add classes to tables based on row count as well as column count

### Fixed

- Swap unicode square for empty checkbox svg in "Application Checklist" table
- Swap unicode arrows for svg up/down arrows in table lists
- Remove empty list items from the DOM

## [0.0.7] - 2023-01-08

### Fixed

- Handle h6s, make them into h7s (ps once rendered)
- Find NOFO name and number if nested in spans
- Handle lists in table cells

## [0.0.6] - 2023-01-05

### Added

- Added a new theme: Administration for Children and Families (ACF)
- Guess the application deadline from the content

### Fixed

- New ACF logo svg file

## [0.0.5] - 2023-01-04

### Added

- Added a button to print the current NOFO to PDF
  - Only works in prod, not locally
  - Increased the number of gunicorn workers, otherwise I was blocking myself

## [0.0.4] - 2023-01-03

### Added

- Added icons to the table of contents page

### Fixed

- Fix styling for CDC NOFO (eg, table styles)

## [0.0.3] - 2023-01-02

### Added

- Added icons to the section title pages
- Add favicon

### Fixed

- View page looks more like rendered NOFO

## [0.0.2] - 2023-12-30

### Added

- Before you start page

### Fixed

- Subsections showing up out of order in prod

## [0.0.1] - 2023-12-29

### Added

- Added a changelog and a version number 👍<|MERGE_RESOLUTION|>--- conflicted
+++ resolved
@@ -12,11 +12,9 @@
 
 ### Changed
 
-<<<<<<< HEAD
 - Convert single-item lists to paragraphs inside of table cells
-=======
 - Find ranges for numbered sublists: include "8 to 15." and "8 — 15." (emdash)
->>>>>>> e747272b
+- Adds API endpoints for JSON import and export
 
 ### Fixed
 
